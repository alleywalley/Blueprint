--- conflicted
+++ resolved
@@ -13,14 +13,8 @@
     public var alignment: NSTextAlignment = .left
     public var numberOfLines: Int = 0
     public var lineBreakMode: NSLineBreakMode = .byWordWrapping
-<<<<<<< HEAD
     public var lineHeight: LineHeight = .font
     public var isAccessibilityElement = false
-=======
-    
-    /// The scale to which pixel measurements will be rounded. Defaults to `UIScreen.main.scale`.
-    public var roundingScale: CGFloat = UIScreen.main.scale
->>>>>>> ae6cfe13
 
     public init(text: String, configure: (inout Label) -> Void = { _ in }) {
         self.text = text
@@ -60,33 +54,26 @@
             ])
     }
 
-<<<<<<< HEAD
-    public var content: ElementContent {
-        var element = AttributedLabel(attributedText: attributedText)
-        element.numberOfLines = numberOfLines
-        element.isAccessibilityElement = isAccessibilityElement
+    public var elementRepresentation: Element {
+        AttributedLabel(attributedText: attributedText) { label in
+            label.numberOfLines = numberOfLines
+            label.isAccessibilityElement = isAccessibilityElement
 
-        switch lineHeight {
-        case .custom(let lineHeight, .top):
-            let leading = lineHeight - font.lineHeight
-            element.textRectOffset = UIOffset(horizontal: 0, vertical: -leading)
+            switch lineHeight {
+            case .custom(let lineHeight, .top):
+                let leading = lineHeight - font.lineHeight
+                label.textRectOffset = UIOffset(horizontal: 0, vertical: -leading)
 
-        case .custom(let lineHeight, .center):
-            let halfLeading = (lineHeight - font.lineHeight) / 2
-            element.textRectOffset = UIOffset(horizontal: 0, vertical: -halfLeading)
+            case .custom(let lineHeight, .center):
+                let halfLeading = (lineHeight - font.lineHeight) / 2
+                label.textRectOffset = UIOffset(horizontal: 0, vertical: -halfLeading)
 
-        case .font, .custom(_, .bottom):
-            // do nothing, use default behavior
-            break
+            case .font, .custom(_, .bottom):
+                // do nothing, use default behavior
+                break
+            }
         }
-
-        return ElementContent(child: element)
     }
-
-    public func backingViewDescription(bounds: CGRect, subtreeExtent: CGRect?) -> ViewDescription? {
-        return nil
-    }
-
 }
 
 extension Label {
@@ -111,12 +98,4 @@
         /// Use a custom line height and alignment.
         case custom(lineHeight: CGFloat, alignment: Alignment = .bottom)
     }
-=======
-    public var elementRepresentation: Element {
-        AttributedLabel(attributedText: attributedText) { label in
-            label.numberOfLines = self.numberOfLines
-            label.roundingScale = self.roundingScale
-        }
-    }
->>>>>>> ae6cfe13
 }