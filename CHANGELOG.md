# Changelog

All notable changes to this project will be documented in this file.

The format is based on [Keep a Changelog](https://keepachangelog.com/en/1.0.0/),
and this project adheres to [Semantic Versioning](https://semver.org/spec/v2.0.0.html).

## [Main]

### Fixed

### Added

- [Introduce `UserInteractionEnabled`](https://github.com/square/Blueprint/pull/203), an element which conditionally enables user interaction of wrapped elements.

```swift
searchField
    .userInteractionEnabled(canBeginSearch)
```

### Removed

### Changed

<<<<<<< HEAD
- [Change `ProxyElement` to directly return the content of a child](https://github.com/square/Blueprint/pull/206). This significantly speeds up deeper element hierarchies that are made up of proxy elements, by reducing the duplicate calculation work that needs to be done to layout an element tree.
=======
- [Change backing view of `TransitionContainer`](https://github.com/square/Blueprint/pull/205) to not directly receive touches while still allowing subviews to do so.
>>>>>>> 1043e9b1

### Deprecated

### Security

### Documentation

### Misc

# Past Releases

## [0.22.0] - 2021-03-15

### Added

- [Introduce `Decorate`](https://github.com/square/Blueprint/pull/178) to allow placing a decoration element in front or behind of an `Element`, without affecting its layout. This is useful for rendering tap or selection states which should overflow the natural bounds of the `Element`, similar to a shadow, or useful for adding a badge to an `Element`.

## [0.21.0] - 2021-02-17

### Added

- [Introduce conditionals on `Element`](https://github.com/square/Blueprint/pull/198) to allow you to perform inline checks like `if`, `if let`, and `map` when building `Element` trees.

### Changed

- [Introduce additional APIs on `Overlay`](https://github.com/square/Blueprint/pull/201) to ease conditional construction the `Overlay` elements.

## [0.20.0] - 2021-01-12

### Added

- [Add `Transformed` element](https://github.com/square/Blueprint/pull/195) to apply a `CATransform3D` to a wrapped element.

## [0.19.1] - 2021-01-06

### Removed

- [Remove compile time validation](https://github.com/square/Blueprint/pull/192) from `Element`s, since it caused compile-time errors in certain cases when extensions and `where` clauses were used.

## [0.19.0] - 2021-01-05

### Fixed

- ~~[Ensure that `Element`s are a value type](https://github.com/square/Blueprint/pull/190). This is generally assumed by Blueprint, but was previously not validated. This is only validated in `DEBUG` builds, to avoid otherwise affecting performance.~~

### Added

- [Add `LayoutWriter`](https://github.com/square/Blueprint/pull/187), which makes creating custom / arbitrary layouts much simpler. You no longer need to define a custom `Layout` type; instead, you can just utilize `LayoutWriter` and configure and place your children within its builder initializer.

## [0.18.0] - 2020-12-08

### Added

- Add `AccessibilityContainer.identifier` ([#180])

## [0.17.1] - 2020-10-30

### Fixed

- Fixed an issue where view descriptions were applied with unintentional animations while creating backing views. This could happen if an element was added during a transition. ([#175])

- Fixed pull-to-refresh inset for iOS 13+. ([#176])

## [0.17.0] - 2020-10-21

### Added

- Add alignment guides to stacks. ([#153])

  Alignment guides let you fine-tune the cross axis alignment. You can specifying a guide value for any child in that element's coordinate space. Children are aligned relatively to each other so that the guide values line up, and then the content as a whole is aligned to the stack's bounds.

  In this example, the center of one element is aligned 10 points from the bottom of another element, and the contents are collectively aligned to the bottom of the row:

  ```swift
  Row { row in
      row.verticalAlignment = .bottom

      row.add(
          alignmentGuide: { d in d[VerticalAlignment.center] },
          child: element1
      )

      row.add(
          alignmentGuide: { d in d.height - 10 },
          child: element2
      )
  }
  ```

### Removed

- [Removed support for iOS 10](https://github.com/square/Blueprint/pull/161). Future releases will only support iOS 11 and later.

### Deprecated

- `Row` alignments `leading` and `trailing` are deprecated. Use `top` and `bottom` instead. ([#153])

## [0.16.0] - 2020-09-22

### Fixed

- Fixed `EqualStack` to properly constrain children when measuring. ([#157](https://github.com/square/Blueprint/pull/157))

### Added

- Add a new `TransitionContainer.init` that supports further customization during initialization and has the same defaults as `ViewDescription`. ([#155], [#158])

- Add `transition(onAppear:onDisappear:onLayout)` and `transition(_:)` methods to `Element` to describe transition animations. ([#155], [#158])

### Removed

- [Remove `GridLayout`](https://github.com/square/Blueprint/pull/156); it's incomplete and was never really intended to be consumed widely. The intended replacement is putting `EqualStacks` inside of a `Column`, or `Rows` inside a `Column`.

### Deprecated

- `TransitionContainer(wrapping:)` is deprecated. Use the new `TransitionContainer(transitioning:)` instead. ([#158])

### Misc

- Removed some redundant work being done during rendering. ([#154])

## [0.15.1] - 2020-09-16

### Fixed

- Fixes a crash that can occur in `Box` when specifying a corner radius and shadow. ([#149])

## [0.15.0] - 2020-09-14

### Added

- Add `addFixed(child:)` and `addFlexible(child:)` methods to `StackElement` for adding children with a grow & shrink priority of 0.0 and 1.0 respectively. ([#143])

- Add `capsule` case to `Box.CornerStyle` ([#145]). This addition sugars the following pattern:

  ```swift
  GeometryReader { geometry in
    Box(cornerStyle: .rounded(geometry.constraint.height.maximum / 2.0))
  }
  ```
  
  into
  
  ```swift
  Box(cornerStyle: .capsule)
  ```
  
- Add `accessibilityFrameSize` to `AccessibilityElement` for manually specifying a size for the frame rendered by Voice Over. ([#144])

- Add `Opacity` element for modifying the opacity of a wrapped element. ([#147])

### Changed

- `BlueprintView` will call `layoutIfNeeded` on backing views during its layout pass. This allows backing views' subviews that are laid out during `layoutSubviews` to participate in animations. ([#139])

## [0.14.0] - 2020-08-12

### Added

- Add `textColor` property on TextField ([#133](https://github.com/square/Blueprint/pull/133)).
- Add the `windowSize` environment key. ([#134])

- Add `GeometryReader`. ([#135])

  This element allow you to compose elements whose contents depend on the amount of space available.

  Here is an example that dynamically chooses an image based on the width available:

  ```swift
  GeometryReader { (geometry) -> Element in
      let image: UIImage
      switch geometry.constraint.width.maximum {
      case ..<100:
          image = UIImage(named: "small")!
      case 100..<500:
          image = UIImage(named: "medium")!
      default:
          image = UIImage(named: "large")!
      }
      return Image(image: image)
  }
  ```

### Changed

- Default `ScrollView.delaysContentTouches` to `true` ([#132](https://github.com/square/Blueprint/pull/132))

### Misc

- Set an explicit shadow path on `Box` ([#137](https://github.com/square/Blueprint/pull/137))

## [0.13.1] - 2020-07-30

### Added

- Introduce `AccessibilityContainer` element for wrapping an element with multiple sub-elements that should be in a voice over container.

- Add `font` property on TextField ([#127](https://github.com/square/Blueprint/pull/127)).

## [0.13.0] - 2020-07-20

### Fixed

- [Update the scroll indicator inset](https://github.com/square/Blueprint/pull/117) when adjusting the content inset.

- `Label` & `AttributedLabel` use an internal `UILabel` for measurement. This fixes measurement when there is a line limit set. However, it also means that the screen scale cannot be specified and is always assumed to be `UIScreen.main.scale`. These elements may not be measured correctly if they are placed on a screen other than `UIScreen.main`. ([#120])

### Added

- Introduce [MeasurementCachingKey](https://github.com/square/Blueprint/pull/115), to allow for elements to provide a way to cache their measurement during layout passes. This provides performance optimizations for elements whose layout and measurement is expensive to calculate.

- Introduce `UIViewElement` [to make wrapping self-sizing UIViews easier](https://github.com/square/Blueprint/pull/106).
  
  You can now write a `UIViewElement` like this:

  ```
  struct Switch : UIViewElement
  {
    var isOn : Bool

    typealias UIViewType = UISwitch

    static func makeUIView() -> UISwitch {
        UISwitch()
    }

    func updateUIView(_ view: UISwitch) {
        view.isOn = self.isOn
    }
  }
  ```

  And the elements will be sized and presented correctly based on the view's `sizeThatFits`.

- Add `isAccessibilityElement` to `Label` and `AttributedLabel`. ([#120])
- Add `lineHeight` to `Label` for specifying custom line heights. `AttributedLabel` has a `textRectOffset` property to support this. ([#120])

### Changed

- [Update Demo app](https://github.com/square/Blueprint/pull/116) to support more demo screen types.

## [0.12.2] - 2020-06-08

### Fixed

- Fix [erroneous use of `frame` instead of `bounds`](https://github.com/square/Blueprint/pull/110) when laying out `BlueprintView`.

### Added

- Add [delaysContentTouches](https://github.com/square/Blueprint/pull/109) to the `ScrollView` element.

## [0.12.1] - 2020-06-05

### Fixed

- Use default environment when [measuring `BlueprintView`](https://github.com/square/Blueprint/pull/107).

## [0.12.0] - 2020-06-04

### Fixed

- Removed layout rounding no longer needed since [#64] ([#95]).

### Added

- [Add support for the iPhone SE 2](https://github.com/square/Blueprint/pull/96) in `ElementPreview`.
- Added `tintColor` and `contentMode` into the initializer for `Image`. ([#100])
- Added an [Empty element](https://github.com/square/Blueprint/pull/104), to mirror `EmptyView` in SwiftUI. It is an element with no size and draws no content.

- Environment ([#101]).

  You can now read and write values from an `Environment` that is automatically propagated down the element tree. You can use these values to dynamically build the contents of an element, without having to explicitly pass every value through the tree yourself.

  You can read these values with `EnvironmentReader`:

  ```swift
  struct Foo: ProxyElement {
      var elementRepresentation: Element {
          EnvironmentReader { environment -> Element in
              Label(text: "value from environment: \(environment.foo)")
          }
      }
  }
  ```

  And set them with `AdaptedEnvironment`:

  ```swift
  struct Bar: ProxyElement {
      var elementRepresentation: Element {
          ComplicatedElement()
              .adaptedEnvironment { environment in
                  environment.foo = "bar"
              }
      }
  }
  ```

  Several enviroment keys are available by default ([#102]):

  - calendar
  - display scale
  - layout direction
  - locale
  - safe area insets
  - time zone

  You can create your own by making a type that conforms to `EnvironmentKey`, and extending `Environment` with a new property:

  ```swift
  extension Environment {
      private enum FooKey: EnvironmentKey {
          static let defaultValue: String = "default value"
      }

      /// The current Foo that elements should use.
      public var foo: String {
          get { self[FooKey.self] }
          set { self[FooKey.self] = newValue }
      }
  }
  ```

## [0.11.0] - 2020-05-10

### Fixed

- [Fixed `ConstrainedSize`](https://github.com/square/Blueprint/pull/87) to ensure that the measurement of its inner element respects the `ConstrainedSize`'s maximum size, which matters for measuring elements which re-flow based on width, such as elements containing text.

- Changed [BlueprintView.sizeThatFits(:)](https://github.com/square/Blueprint/pull/92/files) to treat width and height separately when determining if measurement should be unconstrained in a given axis.

### Added

- [Added support](https://github.com/square/Blueprint/pull/88) for `SwiftUI`-style element building within `BlueprintUI` and `BlueprintUICommonControls`.

  This allows you to replace this code:

  ```swift
  ScrollView(.fittingHeight) (
    wrapping: Box(
      backgroundColor .lightGrey,
      wrapping: Inset(
        uniformInset: 10.0,
        wrapping: ConstrainedSize(
          height: .atLeast(20.0),
          wrapping: Label(
            text: "Hello, world!"
          )
        )
      )
    )
  )
  ```

  With this code:

  ```swift
  Label(text: "Hello, World!")
    .constrainedTo(height: .atLeast(20.0))
    .inset(by: 20.0)
    .box(background: .lightGrey)
    .scrollable(.fittingHeight)
  ```

  Improving readability and conciseness of your elements.


## [0.10.0] - 2020-04-27

### Added

- BlueprintView will align view frames to pixel boundaries after layout ([#64]).

## [0.9.2] - 2020-04-27

### Fixed

- [Don't try to build](https://github.com/square/Blueprint/pull/89) `SwiftUI` previews on 32 bit ARM devices – `SwiftUI` does not exist on these devices.

## [0.9.1] - 2020-04-17

### Fixed

- Weak link `SwiftUI` so if an app is not already linking `SwiftUI`, it will build correctly.

## [0.9.0] - 2020-04-17

### Added

- [Add support](https://github.com/square/Blueprint/pull/76) for previewing Blueprint elements in Xcode / SwiftUI previews.
- [Add accessibilityIdentifier](https://github.com/square/Blueprint/pull/81) support to `AccessibilityElement`.

## [0.8.0] - 2020-04-03

### Fixed

- [Properly measure](https://github.com/square/Blueprint/pull/73) the child of `ScrollView` to allow for unconstrained measurement.
- Fix stack layout during underflow ([#72])

### Added

- ScrollView can automatically adjust its content inset for the keyboard ([#55])

### Changed

- Improved element diffing ([#56])

## [0.7.0] - 2020-03-30

### Added

- Xcode 11 and Swift 5.1 support ([#67]).

### Changed

- Change how stack [layouts are measured][#68] to resolve an issue where text would be truncated.

### Removed

- Raise minimum deployment target from iOS 9.3 to iOS 10 ([#66]).

## [0.6.0] - 2020-02-24

### Added

- Add `keyboardDismissMode` property on ScrollView ([#57]).
- Add `textAlignment` property on TextField ([#53]).

## [0.5.0] - 2020-01-24

### Fixed

- Prevent divide-by-zero when a stack contains zero-size elements ([#52]).

### Added

- Add `fill` alignment to Aligned ([#42]).

### Documentation

- Fix typos in the tutorial ([#46]).
- Add docs to Overlay ([#45]).

## [0.4.0] - 2019-12-04

### Fixed

- Public init on Aligned ([#41]).

### Changed

- Guarantee that subviews are ordered the same as their associated elements ([#32]).

## [0.3.1] - 2019-11-15

### Fixed

- Do not run snapshot tests from CocoaPods ([#40]).
- Make tests with float comparisons more lenient for 32-bit ([#35]).

### Added

- Add Swift Package Manager support ([#37]).

### Documentation

- Add Getting Started section to README ([#38]).

## [0.3.0] - 2019-11-12

### Added

- Add Stack alignment options `justifyToStart`, `justifyToCenter`, and `justifyToEnd` ([#24]).
- Add ConstrainedAspectRatio element ([#23]).
- Add EqualStack element ([#26]).
- Add Rule element ([#22]).
- Add Aligned element ([#21]).
- Add a screen scale property to some elements ([#18]).
- Swift 5 support ([#15]).

### Changed

- Reorder the parameters of ConstrainedSize, Inset, Button, and Tappapble, so that the wrapped element is the last parameter ([#19]).

## [0.2.2] - 2019-03-29

- First stable release.

[main]: https://github.com/square/Blueprint/compare/0.22.0...HEAD
[0.22.0]: https://github.com/square/Blueprint/compare/0.21.0...0.22.0
[0.21.0]: https://github.com/square/Blueprint/compare/0.20.0...0.21.0
[0.20.0]: https://github.com/square/Blueprint/compare/0.19.1...0.20.0
[0.19.1]: https://github.com/square/Blueprint/compare/0.19.0...0.19.1
[0.19.0]: https://github.com/square/Blueprint/compare/0.18.0...0.19.0
[0.18.0]: https://github.com/square/Blueprint/compare/0.17.1...0.18.0
[0.17.1]: https://github.com/square/Blueprint/compare/0.17.0...0.17.1
[0.17.0]: https://github.com/square/Blueprint/compare/0.16.0...0.17.0
[0.16.0]: https://github.com/square/Blueprint/compare/0.15.1...0.16.0
[0.15.1]: https://github.com/square/Blueprint/compare/0.15.0...0.15.1
[0.15.0]: https://github.com/square/Blueprint/compare/0.14.0...0.15.0
[0.14.0]: https://github.com/square/Blueprint/compare/0.13.1...0.14.0
[0.13.1]: https://github.com/square/Blueprint/compare/0.13.0...0.13.1
[0.13.0]: https://github.com/square/Blueprint/compare/0.12.2...0.13.0
[0.12.2]: https://github.com/square/Blueprint/compare/0.12.1...0.12.2
[0.12.1]: https://github.com/square/Blueprint/compare/0.12.0...0.12.1
[0.12.0]: https://github.com/square/Blueprint/compare/0.11.0...0.12.0
[0.11.0]: https://github.com/square/Blueprint/compare/0.10.0...0.11.0
[0.10.0]: https://github.com/square/Blueprint/compare/0.9.2...0.10.0
[0.9.2]: https://github.com/square/Blueprint/compare/0.9.1...0.9.2
[0.9.1]: https://github.com/square/Blueprint/compare/0.9.0...0.9.1
[0.9.0]: https://github.com/square/Blueprint/compare/0.8.0...0.9.0
[0.8.0]: https://github.com/square/Blueprint/compare/0.7.0...0.8.0
[0.7.0]: https://github.com/square/Blueprint/compare/0.6.0...0.7.0
[0.6.0]: https://github.com/square/Blueprint/compare/0.5.0...0.6.0
[0.5.0]: https://github.com/square/Blueprint/compare/0.4.0...0.5.0
[0.4.0]: https://github.com/square/Blueprint/compare/0.3.1...0.4.0
[0.3.1]: https://github.com/square/Blueprint/compare/0.3.0...0.3.1
[0.3.0]: https://github.com/square/Blueprint/compare/0.2.2...0.3.0
[0.2.2]: https://github.com/square/Blueprint/releases/tag/0.2.2
[#176]: https://github.com/square/Blueprint/pull/176
[#175]: https://github.com/square/Blueprint/pull/175
[#158]: https://github.com/square/Blueprint/pull/158
[#155]: https://github.com/square/Blueprint/pull/155
[#154]: https://github.com/square/Blueprint/pull/154
[#153]: https://github.com/square/Blueprint/pull/153
[#149]: https://github.com/square/Blueprint/pull/149
[#147]: https://github.com/square/Blueprint/pull/147
[#145]: https://github.com/square/Blueprint/pull/145
[#144]: https://github.com/square/Blueprint/pull/144
[#143]: https://github.com/square/Blueprint/pull/143
[#139]: https://github.com/square/Blueprint/pull/139
[#135]: https://github.com/square/Blueprint/pull/135
[#134]: https://github.com/square/Blueprint/pull/134
[#120]: https://github.com/square/Blueprint/pull/120
[#102]: https://github.com/square/Blueprint/pull/102
[#101]: https://github.com/square/Blueprint/pull/101
[#100]: https://github.com/square/Blueprint/pull/100
[#95]: https://github.com/square/Blueprint/pull/95
[#72]: https://github.com/square/Blueprint/pull/72
[#68]: https://github.com/square/Blueprint/pull/68
[#67]: https://github.com/square/Blueprint/pull/67
[#66]: https://github.com/square/Blueprint/pull/66
[#64]: https://github.com/square/Blueprint/pull/64
[#57]: https://github.com/square/Blueprint/pull/57
[#56]: https://github.com/square/Blueprint/pull/56
[#55]: https://github.com/square/Blueprint/pull/55
[#53]: https://github.com/square/Blueprint/pull/53
[#52]: https://github.com/square/Blueprint/pull/52
[#46]: https://github.com/square/Blueprint/pull/46
[#45]: https://github.com/square/Blueprint/pull/45
[#42]: https://github.com/square/Blueprint/pull/42
[#41]: https://github.com/square/Blueprint/pull/41
[#40]: https://github.com/square/Blueprint/pull/40
[#38]: https://github.com/square/Blueprint/pull/38
[#37]: https://github.com/square/Blueprint/pull/37
[#35]: https://github.com/square/Blueprint/pull/35
[#32]: https://github.com/square/Blueprint/pull/32
[#26]: https://github.com/square/Blueprint/pull/26
[#24]: https://github.com/square/Blueprint/pull/24
[#23]: https://github.com/square/Blueprint/pull/23
[#22]: https://github.com/square/Blueprint/pull/22
[#21]: https://github.com/square/Blueprint/pull/21
[#19]: https://github.com/square/Blueprint/pull/19
[#18]: https://github.com/square/Blueprint/pull/18
[#15]: https://github.com/square/Blueprint/pull/15<|MERGE_RESOLUTION|>--- conflicted
+++ resolved
@@ -22,11 +22,9 @@
 
 ### Changed
 
-<<<<<<< HEAD
 - [Change `ProxyElement` to directly return the content of a child](https://github.com/square/Blueprint/pull/206). This significantly speeds up deeper element hierarchies that are made up of proxy elements, by reducing the duplicate calculation work that needs to be done to layout an element tree.
-=======
+
 - [Change backing view of `TransitionContainer`](https://github.com/square/Blueprint/pull/205) to not directly receive touches while still allowing subviews to do so.
->>>>>>> 1043e9b1
 
 ### Deprecated
 
