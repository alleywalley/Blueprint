--- conflicted
+++ resolved
@@ -11,13 +11,8 @@
 
 ### Added
 
-<<<<<<< HEAD
-- [Introduce `DecorateBackground`](https://github.com/square/Blueprint/pull/178) to allow placing a background behind an `Element`, without affecting its layout. This is useful for rendering tap or selection states which should overflow the natural bounds of the `Element`, similar to a shadow.
-
-- [Add `LayoutWriter`](https://github.com/square/Blueprint/pull/187), which makes creating custom / arbitrary layouts much simpler. You no longer need to define a custom `Layout` type; instead, you can just utilize `LayoutWriter` and configure and place your children within its builder initializer.
-
-=======
->>>>>>> 9f0abcb4
+- [Introduce `Decorate`](https://github.com/square/Blueprint/pull/178) to allow placing a decoration element in front or behind of an `Element`, without affecting its layout. This is useful for rendering tap or selection states which should overflow the natural bounds of the `Element`, similar to a shadow, or useful for adding a badge to an `Element`.
+
 ### Removed
 
 ### Changed
