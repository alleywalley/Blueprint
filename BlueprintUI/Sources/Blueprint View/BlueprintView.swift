import UIKit

/// A view that is responsible for displaying an `Element` hierarchy.
///
/// A view controller that renders content via Blueprint might look something
/// like this:
///
/// ```
/// final class HelloWorldViewController: UIViewController {
///
///    private var blueprintView = BlueprintView(element: nil)
///
///    override func viewDidLoad() {
///        super.viewDidLoad()
///
///        let rootElement = Label(text: "Hello, world!")
///        blueprintView.element = rootElement
///        view.addSubview(blueprintView)
///     }
///
///     override func viewDidLayoutSubviews() {
///         super.viewDidLayoutSubviews()
///         blueprintView.frame = view.bounds
///     }
///
/// }
/// ```
public final class BlueprintView: UIView {

    private var neededUpdateType : UpdateType
    
    private var lastViewHierarchyUpdateBounds: CGRect

    /// Used to detect reentrant updates
    private var isInsideUpdate: Bool = false

    private let rootController: NativeViewController
    
    /// The root element that is displayed within the view.
    public var element: Element? {
        set {
            self.setElement(animated: UIView.isInAnimationBlock, newValue)
        }
        get {
            return self._element
        }
    }
    
    private var _element : Element?
    
    public func setElement(animated : Bool = UIView.isInAnimationBlock, _ element : Element?)
    {
        _element = element
        
        neededUpdateType = .needsViewHierarchyUpdate(animated: animated)

        if UIView.isInAnimationBlock {
            // If we're in an animation block, we want to inherit that
            // animation – perform the requested element update right now.
            
            updateViewHierarchyIfNeeded()
        } else {
            // In this case, we'll wait for the next layout pass to complete to drive an update.
            
            setNeedsLayout()
        }
        
        invalidateIntrinsicContentSize()
    }

    /// Instantiates a view with the given element
    ///
    /// - parameter element: The root element that will be displayed in the view.
    /// - parameter animated: If appearance and layout transitions should occur during the first layout.
    ///
    public required init(element: Element?, frame : CGRect = .zero, animateInitialLayout : Bool = UIView.isInAnimationBlock) {
        
        _element = element
        
        neededUpdateType = .needsViewHierarchyUpdate(animated: animateInitialLayout)
        
        lastViewHierarchyUpdateBounds = .zero
        
        rootController = NativeViewController(
            node: NativeViewNode(
                content: UIView.describe() { _ in },
                layoutAttributes: LayoutAttributes(),
                children: []
            ),
            animated: animateInitialLayout,
            parentContext: UpdateContext(),
            update: true
        )
    
        super.init(frame: frame)
        
        self.backgroundColor = .white
        addSubview(rootController.view)
        
        setContentHuggingPriority(.defaultHigh, for: .horizontal)
        setContentHuggingPriority(.defaultHigh, for: .vertical)
    }

    public override convenience init(frame: CGRect) {
        self.init(element: nil, frame: frame)
    }

    @available(*, unavailable)
    required public init?(coder aDecoder: NSCoder) {
        fatalError("init(coder:) has not been implemented")
    }

    ///
    /// Measures the size needed to display the view within then given constraining size,
    /// by measuring the current `element` of the `BlueprintView`.
    ///
    /// If you would like to not constrain the measurement in a given axis,
    /// pass `0.0` or `.greatestFiniteMagnitude` for that axis, eg:
    ///
    /// ```
    /// // Measures with a width of 100, and no height constraint.
    /// blueprintView.sizeThatFits(CGSize(width: 100.0, height: 0.0))
    ///
    /// // Measures with a height of 100, and no width constraint.
    /// blueprintView.sizeThatFits(CGSize(width: 0.0, height: 100.0))
    ///
    /// // Measures unconstrained in both axes.
    /// blueprintView.sizeThatFits(.zero)
    /// ```
    ///
    override public func sizeThatFits(_ size: CGSize) -> CGSize {
<<<<<<< HEAD
        
=======
>>>>>>> 97da9612
        guard let element = element else {
            return .zero
        }
        
<<<<<<< HEAD
        let constraint = size == .zero ? SizeConstraint.unconstrained : SizeConstraint(size)
        
        return element.content.measure(in: constraint)
=======
        func measurementConstraint(with size : CGSize) -> SizeConstraint {
            
            let unconstrainedValues : [CGFloat] = [0.0, .greatestFiniteMagnitude, .infinity]
            
            let widthUnconstrained = unconstrainedValues.contains(size.width)
            let heightUnconstrained = unconstrainedValues.contains(size.height)
            
            return SizeConstraint(
                width: widthUnconstrained ? .unconstrained : .atMost(size.width),
                height: heightUnconstrained ? .unconstrained : .atMost(size.height)
            )
        }
        
        return element.content.measure(in: measurementConstraint(with: size))
>>>>>>> 97da9612
    }
    
    /// Returns the size of the element bound to the current width (mimicking
    /// UILabel’s `intrinsicContentSize` behavior)
    public override var intrinsicContentSize: CGSize {
        guard let element = element else { return .zero }
        let constraint: SizeConstraint

        // Use unconstrained when
        // a) we need a view hierarchy update to force a loop through an
        //    unconstrained width so we don’t end up “caching” the previous
        //    element’s width
        // b) the current width is zero, since constraining by zero is
        //    nonsensical
        if bounds.width == 0 || neededUpdateType != .none {
            constraint = .unconstrained
        } else {
            constraint = SizeConstraint(width: bounds.width)
        }
        return element.content.measure(in: constraint)
    }
    
    override public func layoutSubviews() {
        super.layoutSubviews()
        
        invalidateIntrinsicContentSize()
<<<<<<< HEAD
=======
        performUpdate()
    }

    public override func didMoveToWindow() {
        super.didMoveToWindow()
        setNeedsViewHierarchyUpdate()
    }
    
    private func performUpdate() {
>>>>>>> 97da9612
        updateViewHierarchyIfNeeded()
    }
    
    private func updateViewHierarchyIfNeeded() {
        
        guard neededUpdateType != .none || bounds != lastViewHierarchyUpdateBounds else {
            return
        }
                        
        guard isInsideUpdate == false else {
            fatalError("Reentrant updates are not supported in BlueprintView. Ensure that view events from within the hierarchy are not synchronously triggering additional updates.")
        }
        
        let animated = neededUpdateType.animated

        isInsideUpdate = true
        neededUpdateType = .none
        lastViewHierarchyUpdateBounds = bounds
        
        /// Grab view descriptions
        let viewNodes = element?
            .layout(frame: bounds)
            .resolve() ?? []
        
        rootController.view.frame = bounds
        
        var rootNode = NativeViewNode(
            content: UIView.describe() { _ in },
            layoutAttributes: LayoutAttributes(frame: bounds),
            children: viewNodes
        )

        let scale = window?.screen.scale ?? UIScreen.main.scale
        rootNode.round(from: .zero, correction: .zero, scale: scale)
        
        rootController.update(
            with: rootNode,
            animated: animated,
            parentContext: .init()
        )

        isInsideUpdate = false
    }

    var currentNativeViewControllers: [NativeViewController.Child] {

        /// Perform an update if needed so that the node hierarchy is fully populated.
        updateViewHierarchyIfNeeded()

        /// rootViewNode always contains a simple UIView – its children represent the
        /// views that are actually generated by the root element.
        return rootController.children
    }
    
    public override var debugDescription: String {
        return self.recursiveViewDescription
    }
}


extension BlueprintView {
    
    public var recursiveViewDescription : String {
        
        var descriptions = [RecursiveDescription]()
        
        self.rootController.appendToRecursiveDescription(depth: 0, descriptions: &descriptions)
        
        let strings : [String] = descriptions.map {
            Array(repeating: "  ", count: $0.depth).joined() + $0.description
        }
        
        return strings.joined(separator: "\n")
    }
    
    fileprivate struct RecursiveDescription {
        var depth : Int
        var description : String
    }
}


extension BlueprintView.NativeViewController {
    
    fileprivate func appendToRecursiveDescription(depth : Int, descriptions : inout [BlueprintView.RecursiveDescription]) {
        
        descriptions.append(BlueprintView.RecursiveDescription(
            depth: depth,
            description: self.view.shortDescription
        ))
        
        children.forEach {
            $0.controller.appendToRecursiveDescription(depth: depth + 1, descriptions: &descriptions)

        }
    }
}

extension UIView {
    fileprivate var shortDescription : String {
        "<\(type(of:self)): frame = \(self.frame)>"
    }
}



extension BlueprintView {
    
    private enum UpdateType : Equatable {
        case none
        case needsViewHierarchyUpdate(animated : Bool)
        
        var animated : Bool {
            switch self {
            case .none: return false
            case .needsViewHierarchyUpdate(let animated): return animated
            }
        }
    }
    
    final class NativeViewController {

        let view: UIView
        
        private var viewDescription: ViewDescription
        private var layoutAttributes: LayoutAttributes
        
        private (set) var children: [Child]
        
        struct Child {
            var path : ElementPath
            var controller : NativeViewController
        }
        
        init(node: NativeViewNode, animated: Bool, parentContext : UpdateContext, update: Bool) {
            self.viewDescription = node.viewDescription
            self.layoutAttributes = node.layoutAttributes
            self.children = []
            self.view = node.viewDescription.build()
            
            if update {
                self.update(with: node, animated: animated, parentContext : parentContext)
            }
        }

        fileprivate func canUpdateFrom(node: NativeViewNode) -> Bool {
            return node.viewDescription.viewType == type(of: view)
        }

        fileprivate func update(with node: NativeViewNode, animated: Bool, parentContext : UpdateContext) {
                        
            guard self.canUpdateFrom(node: node) else {
                fatalError("Blueprint Error: Cannot update a view from \(node.viewDescription.viewType) to \(type(of: view)). Types must match.")
            }
            
            // Update properties from the updated element node.

            viewDescription = node.viewDescription
            layoutAttributes = node.layoutAttributes
            
            viewDescription.apply(to: view)
            
            // Store children in a dictionary so they can later be accessed by their path.
            
            var oldChildren: [ElementPath: NativeViewController] = [:]
            oldChildren.reserveCapacity(children.count)
            
            children.forEach {
                oldChildren[$0.path] = $0.controller
            }
            
            // When the update pass is complete, this will contain all children.
            
            var newChildren: [Child] = []
            newChildren.reserveCapacity(node.children.count)
            
            var usedKeys: Set<ElementPath> = []
            usedKeys.reserveCapacity(node.children.count)
            
            for index in node.children.indices {
                let (path, child) = node.children[index]

                guard usedKeys.contains(path) == false else {
                    fatalError("Blueprint Error: Duplicate view identifier: \(path).")
                }
                
                usedKeys.insert(path)
                
                var childContext = parentContext
                
                childContext.setAllowsAnimations(
                    with: node.viewDescription.allowsAnimations,
                    updateRequestedAnimations: animated
                )

                let contentView = node.viewDescription.contentView(in: self.view)
                                
                if let controller = oldChildren[path], controller.canUpdateFrom(node: child) {
                    
                    // We can update the existing view if it is of the same type as the last view at this path.

                    oldChildren.removeValue(forKey: path)
                    
                    newChildren.append(Child(
                        path: path,
                        controller: controller
                    ))
                    
                    // Get any needed layout transition for the current animation state.
                    
                    let layout : LayoutTransition = {
                        if childContext.allowsAnimations {
                            if child.layoutAttributes != controller.layoutAttributes {
                                return child.viewDescription.onLayout
                            } else {
                                return .inherited
                            }
                        } else {
                            return .none
                        }
                    }()
                    
                    // Update the layout of the view with the provided layout transformation.
                    // Attributes are applied inside the transition to preserve the desired animation.
                    
                    layout.perform {
                        child.layoutAttributes.apply(to: controller.view)

                        // Even though this view is already in the hierarchy,
                        // re-inserting the subview ensures we map z-ordering of the hierarchy.
                        contentView.insertSubview(controller.view, at: index)

                        controller.update(with: child, animated: animated, parentContext: childContext)
                    }
                } else {
                    // ...otherwise, we will make a new view.
                    // The `for` loop below will handle cleaning up the old view.
                                        
                    let transition = child.viewDescription.onAppear
                    
                    let controller = NativeViewController(
                        node: child,
                        animated: animated,
                        parentContext: childContext,
                        update: false
                    )
                    
                    newChildren.append(Child(
                        path: path,
                        controller: controller
                    ))
                    
                    childContext.didPerform(transition: transition)
                                        
                    // Before we add the view to the hierarchy, ensure it is
                    // sized, positioned, etc, correctly.
                    
                    UIView.performWithoutAnimation {
                        child.layoutAttributes.apply(to: controller.view)
                        contentView.insertSubview(controller.view, at: index)
                    }
                    
                    controller.update(with: child, animated: animated, parentContext: childContext)
                                        
                    // Allow the appearance transition, if any, to take effect.
                    
                    if let transition = transition {
                        if parentContext.shouldAnimate(transition) {
                            transition.animate(
                                direction: .appearing,
                                with: controller.view,
                                layoutAttributes: child.layoutAttributes
                            )
                        } else {
                            transition.skipAnimation(
                                direction: .appearing,
                                with: controller.view,
                                layoutAttributes: child.layoutAttributes
                            )
                        }
                    }
                }
            }
            
            // Finally, any children remaining in `oldChildren` should be removed from the hierarchy.
            // They are left over from the previous element hierarchy.
            
            for controller in oldChildren.values {
                self.removeChild(
                    node: node,
                    controller: controller,
                    animated: animated,
                    parentContext: parentContext
                )
            }
            
            children = newChildren
        }
        
        private func updateChild() {
        }
        
        private func insertChild() {
        }
        
        private func removeChild(
            node : NativeViewNode,
            controller : NativeViewController,
            animated : Bool,
            parentContext : UpdateContext
        ) {
            let transition = controller.viewDescription.onDisappear
            
            var childContext = parentContext
            
            // TODO: Likely move this back up a layer.
            childContext.setAllowsAnimations(
                with: node.viewDescription.allowsAnimations,
                updateRequestedAnimations: animated
            )
            
            if let transition = transition, parentContext.shouldAnimate(transition) {
                transition.animate(
                direction: .disappearing,
                with: controller.view,
                layoutAttributes: controller.layoutAttributes,
                completion: { _ in
                    controller.view.removeFromSuperview()
                })
            } else {
                controller.view.removeFromSuperview()
            }
        }
    }
    
    
    struct UpdateContext {
        
        // MARK: Animations Enabled
        
        private(set) var allowsAnimations : Bool = true
        
        mutating func setAllowsAnimations(with allowsAnimations : Bool?, updateRequestedAnimations : Bool) {
            
            if updateRequestedAnimations {
                guard let allowsAnimations = allowsAnimations else {
                    return
                }
                
                self.allowsAnimations = allowsAnimations
            } else {
                self.allowsAnimations = false
            }
        }
        
        // MARK: Appearance Transitions
        
        private var hasParentAppearanceTransition : Bool = false
        
        mutating func didPerform(transition: TransitionAnimation?) {
            guard transition != nil else {
                return
            }
            
            self.hasParentAppearanceTransition = true
        }
        
        func shouldAnimate(_ transition : TransitionAnimation) -> Bool {
            guard self.allowsAnimations else {
                return false
            }
            
            switch transition.performing {
            case .always: return true
            case .ifNotNested: return self.hasParentAppearanceTransition == false
            }
        }
    }
}<|MERGE_RESOLUTION|>--- conflicted
+++ resolved
@@ -129,19 +129,10 @@
     /// ```
     ///
     override public func sizeThatFits(_ size: CGSize) -> CGSize {
-<<<<<<< HEAD
-        
-=======
->>>>>>> 97da9612
         guard let element = element else {
             return .zero
         }
         
-<<<<<<< HEAD
-        let constraint = size == .zero ? SizeConstraint.unconstrained : SizeConstraint(size)
-        
-        return element.content.measure(in: constraint)
-=======
         func measurementConstraint(with size : CGSize) -> SizeConstraint {
             
             let unconstrainedValues : [CGFloat] = [0.0, .greatestFiniteMagnitude, .infinity]
@@ -156,7 +147,6 @@
         }
         
         return element.content.measure(in: measurementConstraint(with: size))
->>>>>>> 97da9612
     }
     
     /// Returns the size of the element bound to the current width (mimicking
@@ -183,19 +173,14 @@
         super.layoutSubviews()
         
         invalidateIntrinsicContentSize()
-<<<<<<< HEAD
-=======
-        performUpdate()
+        updateViewHierarchyIfNeeded()
     }
 
     public override func didMoveToWindow() {
         super.didMoveToWindow()
-        setNeedsViewHierarchyUpdate()
-    }
-    
-    private func performUpdate() {
->>>>>>> 97da9612
-        updateViewHierarchyIfNeeded()
+        
+        // TODO: FIXME
+        neededUpdateType = .needsViewHierarchyUpdate(animated: false)
     }
     
     private func updateViewHierarchyIfNeeded() {
