--- conflicted
+++ resolved
@@ -12,17 +12,12 @@
       xcode_scheme: BlueprintUI-Unit-Tests
       osx_image: xcode11.2
       xcode_workspace: SampleApp.xcworkspace
-<<<<<<< HEAD
-      xcode_destination: platform=iOS Simulator,OS=10.3.1,name=iPhone 7 Plus
-=======
       xcode_destination: platform=iOS Simulator,OS=10.3.1,name=iPhone 5
->>>>>>> 18279c60
       before_install:
         - cd SampleApp
         - bundle install
         - bundle exec pod repo update
         - bundle exec pod install
-
     - language: swift
       name: "SPM (Xcode 11.2)"
       os: osx
